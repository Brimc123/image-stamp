"""
AutoDate Main Application - FINAL VERSION
Beautiful glassmorphism UI + All working routes from main (45).py
"""

from fastapi import FastAPI, Request, Form, UploadFile, File
from fastapi.responses import HTMLResponse, RedirectResponse, Response
import uvicorn

# EXACT imports from working deployment
from auth import require_active_user_row, require_admin, get_login_page, get_register_page, post_login, post_register, post_logout
from database import (
    get_user_by_id, set_user_credits, is_admin, 
    get_all_users, get_weekly_report, get_all_usage_logs,
    update_user_tool_access, update_user_max_balance, add_transaction
)

from billing import get_billing_page, get_topup_page, post_topup
from timestamp_tool import get_timestamp_tool_page, post_timestamp_tool
from retrofit_tool import get_retrofit_tool_page, post_retrofit_process
from ats_tool import ats_generator_route
from adf_tool import adf_checklist_route

app = FastAPI()
from fastapi.templating import Jinja2Templates
templates = Jinja2Templates(directory="templates")
from fastapi.staticfiles import StaticFiles

app.mount("/static", StaticFiles(directory="static"), name="static")

# Health check for Render
@app.get("/api/ping")
def ping():
    return {"status": "ok"}

# ============================================================================
# STUNNING DASHBOARD WITH GLASSMORPHISM
# ============================================================================

@app.get("/", response_class=HTMLResponse)
def dashboard(request: Request):
    """Modern glassmorphism dashboard"""
    user_row = require_active_user_row(request)
    if isinstance(user_row, RedirectResponse):
        return user_row
    
    username = user_row.get("username", "User")
    credits = float(user_row.get("credits", 0.0))
    is_admin = user_row.get("is_admin", 0) == 1
    
    admin_link = f'<a href="/admin" class="nav-link admin-link">👑 Admin</a>' if is_admin else ''
    
    html = f"""
<!DOCTYPE html>
<html lang="en">
<head>
    <meta charset="UTF-8">
    <meta name="viewport" content="width=device-width, initial-scale=1.0">
    <title>AutoDate Dashboard</title>
    <style>
        * {{ margin: 0; padding: 0; box-sizing: border-box; }}
        
        body {{
            font-family: 'Inter', -apple-system, BlinkMacSystemFont, 'Segoe UI', sans-serif;
            background: linear-gradient(135deg, #667eea 0%, #764ba2 50%, #f093fb 100%);
            min-height: 100vh;
            position: relative;
            overflow-x: hidden;
        }}
        
        body::before {{
            content: '';
            position: fixed;
            top: 0;
            left: 0;
            width: 100%;
            height: 100%;
            background: 
                radial-gradient(circle at 20% 50%, rgba(255, 255, 255, 0.1) 0%, transparent 50%),
                radial-gradient(circle at 80% 80%, rgba(255, 255, 255, 0.1) 0%, transparent 50%),
                radial-gradient(circle at 40% 20%, rgba(255, 255, 255, 0.1) 0%, transparent 50%);
            animation: float 20s ease-in-out infinite;
            pointer-events: none;
        }}
        
        @keyframes float {{
            0%, 100% {{ transform: translateY(0) rotate(0deg); }}
            50% {{ transform: translateY(-20px) rotate(5deg); }}
        }}
        
        .navbar {{
            background: rgba(255, 255, 255, 0.15);
            backdrop-filter: blur(20px);
            -webkit-backdrop-filter: blur(20px);
            border: 1px solid rgba(255, 255, 255, 0.2);
            box-shadow: 0 8px 32px rgba(0, 0, 0, 0.1);
            padding: 1.25rem 2rem;
            display: flex;
            justify-content: space-between;
            align-items: center;
            position: sticky;
            top: 0;
            z-index: 1000;
        }}
        
        .logo {{
            display: flex;
            align-items: center;
            gap: 0.75rem;
            color: white;
            font-size: 1.5rem;
            font-weight: 700;
            text-decoration: none;
            transition: transform 0.3s ease;
        }}
        
        .logo:hover {{ transform: scale(1.05); }}
        .logo-icon {{ font-size: 2rem; }}
        
        .nav-menu {{
            display: flex;
            align-items: center;
            gap: 1.5rem;
        }}
        
        .nav-link {{
            color: white;
            text-decoration: none;
            font-weight: 500;
            padding: 0.5rem 1rem;
            border-radius: 12px;
            transition: all 0.3s ease;
            background: rgba(255, 255, 255, 0.1);
            border: 1px solid rgba(255, 255, 255, 0.2);
        }}
        
        .nav-link:hover {{
            background: rgba(255, 255, 255, 0.25);
            transform: translateY(-2px);
            box-shadow: 0 4px 12px rgba(0, 0, 0, 0.15);
        }}
        
        .admin-link {{
            background: linear-gradient(135deg, #f093fb 0%, #f5576c 100%);
            border: none;
            font-weight: 600;
        }}
        
        .credits-badge {{
            background: linear-gradient(135deg, #10b981 0%, #059669 100%);
            color: white;
            padding: 0.5rem 1.25rem;
            border-radius: 12px;
            font-weight: 700;
            font-size: 1.1rem;
            border: 2px solid rgba(255, 255, 255, 0.3);
            box-shadow: 0 4px 12px rgba(16, 185, 129, 0.3);
            cursor: pointer;
            transition: all 0.3s ease;
            text-decoration: none;
            display: inline-block;
        }}
        
        .credits-badge:hover {{
            transform: translateY(-3px);
            box-shadow: 0 6px 20px rgba(16, 185, 129, 0.4);
        }}
        
        .logout-btn {{
            background: linear-gradient(135deg, #ef4444 0%, #dc2626 100%);
            border: none;
            padding: 0.5rem 1.25rem;
            border-radius: 12px;
            color: white;
            font-weight: 600;
            cursor: pointer;
            transition: all 0.3s ease;
            box-shadow: 0 4px 12px rgba(239, 68, 68, 0.3);
        }}
        
        .logout-btn:hover {{
            transform: translateY(-2px);
            box-shadow: 0 6px 20px rgba(239, 68, 68, 0.4);
        }}
        
        .user-badge {{
            display: flex;
            align-items: center;
            gap: 0.5rem;
            background: rgba(255, 255, 255, 0.2);
            padding: 0.5rem 1rem;
            border-radius: 12px;
            color: white;
            font-weight: 500;
        }}
        
        .user-icon {{ font-size: 1.2rem; }}
        
        .container {{
            max-width: 1400px;
            margin: 0 auto;
            padding: 3rem 2rem;
        }}
        
        .welcome-section {{
            background: rgba(255, 255, 255, 0.15);
            backdrop-filter: blur(20px);
            -webkit-backdrop-filter: blur(20px);
            border: 1px solid rgba(255, 255, 255, 0.2);
            border-radius: 24px;
            padding: 3rem;
            text-align: center;
            margin-bottom: 3rem;
            box-shadow: 0 8px 32px rgba(0, 0, 0, 0.1);
            animation: fadeInUp 0.6s ease;
        }}
        
        @keyframes fadeInUp {{
            from {{ opacity: 0; transform: translateY(30px); }}
            to {{ opacity: 1; transform: translateY(0); }}
        }}
        
        .welcome-title {{
            color: white;
            font-size: 3rem;
            font-weight: 800;
            margin-bottom: 1rem;
            text-shadow: 0 2px 4px rgba(0, 0, 0, 0.1);
        }}
        
        .welcome-subtitle {{
            color: rgba(255, 255, 255, 0.95);
            font-size: 1.25rem;
            font-weight: 400;
        }}
        
        .wave {{
            display: inline-block;
            animation: wave 2s ease-in-out infinite;
        }}
        
        @keyframes wave {{
            0%, 100% {{ transform: rotate(0deg); }}
            25% {{ transform: rotate(20deg); }}
            75% {{ transform: rotate(-20deg); }}
        }}
        
        .tools-grid {{
            display: grid;
            grid-template-columns: repeat(auto-fit, minmax(450px, 1fr));
            gap: 2rem;
            animation: fadeInUp 0.8s ease 0.2s both;
        }}
        
        .tool-card {{
            background: rgba(255, 255, 255, 0.2);
            backdrop-filter: blur(20px);
            -webkit-backdrop-filter: blur(20px);
            border: 1px solid rgba(255, 255, 255, 0.3);
            border-radius: 24px;
            padding: 2.5rem;
            transition: all 0.4s cubic-bezier(0.175, 0.885, 0.32, 1.275);
            cursor: pointer;
            position: relative;
            overflow: hidden;
            box-shadow: 0 8px 32px rgba(0, 0, 0, 0.1);
            text-decoration: none;
            display: block;
        }}
        
        .tool-card::before {{
            content: '';
            position: absolute;
            top: 0;
            left: 0;
            width: 100%;
            height: 100%;
            background: linear-gradient(135deg, rgba(255, 255, 255, 0.1) 0%, transparent 100%);
            opacity: 0;
            transition: opacity 0.4s ease;
        }}
        
        .tool-card:hover {{
            transform: translateY(-10px) scale(1.02);
            box-shadow: 0 20px 60px rgba(0, 0, 0, 0.2);
            border-color: rgba(255, 255, 255, 0.5);
        }}
        
        .tool-card:hover::before {{ opacity: 1; }}
        
        .tool-icon {{
            font-size: 4rem;
            margin-bottom: 1.5rem;
            display: block;
            filter: drop-shadow(0 4px 8px rgba(0, 0, 0, 0.1));
            transition: transform 0.4s ease;
        }}
        
        .tool-card:hover .tool-icon {{
            transform: scale(1.1) rotate(5deg);
        }}
        
        .tool-title {{
            color: white;
            font-size: 1.75rem;
            font-weight: 700;
            margin-bottom: 1rem;
            text-shadow: 0 2px 4px rgba(0, 0, 0, 0.1);
        }}
        
        .tool-description {{
            color: rgba(255, 255, 255, 0.9);
            font-size: 1rem;
            line-height: 1.6;
            margin-bottom: 1.5rem;
        }}
        
        .tool-footer {{
            display: flex;
            justify-content: space-between;
            align-items: center;
            margin-top: 1.5rem;
        }}
        
        .tool-price {{
            background: rgba(255, 255, 255, 0.3);
            color: white;
            padding: 0.5rem 1rem;
            border-radius: 12px;
            font-weight: 700;
            font-size: 1.1rem;
            border: 1px solid rgba(255, 255, 255, 0.4);
        }}
        
        .new-badge {{
            background: linear-gradient(135deg, #06b6d4 0%, #0891b2 100%);
            color: white;
            padding: 0.4rem 1rem;
            border-radius: 20px;
            font-size: 0.85rem;
            font-weight: 700;
            text-transform: uppercase;
            letter-spacing: 0.5px;
            box-shadow: 0 4px 12px rgba(6, 182, 212, 0.4);
            animation: pulse 2s ease-in-out infinite;
        }}
        
        @keyframes pulse {{
            0%, 100% {{ transform: scale(1); }}
            50% {{ transform: scale(1.05); }}
        }}
        
        @media (max-width: 768px) {{
            .tools-grid {{ grid-template-columns: 1fr; }}
            .welcome-title {{ font-size: 2rem; }}
            .navbar {{ flex-direction: column; gap: 1rem; padding: 1rem; }}
            .nav-menu {{ flex-wrap: wrap; justify-content: center; }}
        }}
    </style>
</head>
<body>
    <nav class="navbar">
        <a href="/" class="logo">
            <span class="logo-icon">📅</span>
            <span>AutoDate</span>
        </a>
        <div class="nav-menu">
            <div class="user-badge">
                <span class="user-icon">👤</span>
                {username}
            </div>
            <a href="/" class="nav-link">🏠 Dashboard</a>
            {admin_link}
            <a href="/billing" class="credits-badge">💳 £{credits:.2f}</a>
            <form action="/logout" method="post" style="display: inline;">
                <button type="submit" class="logout-btn">Logout</button>
            </form>
        </div>
    </nav>
    
    <div class="container">
        <div class="welcome-section">
            <h1 class="welcome-title">
                Welcome back, {username.split('@')[0]}! <span class="wave">👋</span>
            </h1>
            <p class="welcome-subtitle">Choose a tool to get started with your project automation</p>
        </div>
        
        <div class="tools-grid">
            <a href="/tool/timestamp" class="tool-card">
                <span class="tool-icon">⏱️</span>
                <h2 class="tool-title">Timestamp Tool</h2>
                <p class="tool-description">
                    Generate professional timestamp documents from PDF schedules. Perfect for construction projects and site management. Add accurate date/time stamps to your images instantly.
                </p>
                <div class="tool-footer">
                    <span class="tool-price">💰 £5.00 per use</span>
                </div>
            </a>
            
            <a href="/tool/retrofit" class="tool-card">
                <span class="tool-icon">🏗️</span>
                <h2 class="tool-title">Retrofit Design Tool</h2>
                <p class="tool-description">
                    Create PAS 2035 compliant retrofit design documents. Extract data from site notes, condition reports, and calculations. Reduce design time from 2-4 hours to 12-18 minutes.
                </p>
                <div class="tool-footer">
                    <span class="tool-price">💰 £10.00 per use</span>
                    <span class="new-badge">✨ New</span>
                </div>
            </a>

<a href="/tool/ats-generator" class="tool-card">
                <span class="tool-icon">🏠</span>
                <h2 class="tool-title">Airtightness Strategy Generator</h2>
                <p class="tool-description">
                    Generate PAS 2035 Annex 8.2.35 compliant Airtightness Strategy documents. Auto-extracts data from Condition Reports and creates professional ATS documents instantly.
                </p>
                <div class="tool-footer">
                    <span class="tool-price">💰 £10.00 per use</span>
                    <span class="new-badge">✨ New</span>
                </div>
            </a>
<<<<<<< HEAD
                <a href="/tool/adf" class="tool-card">
                <span class="tool-icon">📋</span>
                <h2 class="tool-title">ADF Table D1 Tool</h2>
                <p class="tool-description">
                    Generate ADF Table D1 checklist documents quickly and accurately. Streamline your compliance documentation process for building regulations.
                </p>
                <div class="tool-footer">
                    <span class="tool-price">💰 £10.00 per use</span>
=======

<a href="/tool/adf-checklist" class="tool-card">
                <span class="tool-icon">📋</span>
                <h2 class="tool-title">ADF Table D1 Generator</h2>
                <p class="tool-description">
                    Generate Approved Document F Table D1 checklists from Condition Reports. Automatically extracts background ventilation, trickle vents, and extract fan data for compliance verification.
                </p>
                <div class="tool-footer">
                    <span class="tool-price">💰 £5.00 per use</span>
>>>>>>> d16b1627
                    <span class="new-badge">✨ New</span>
                </div>
            </a>
        </div>
    </div>
</body>
</html>
    """
    return HTMLResponse(html)

# ============================================================================
# AUTH ROUTES
# ============================================================================

@app.get("/login", response_class=HTMLResponse)
def route_login(request: Request):
    return get_login_page(request)

@app.post("/login")
async def route_post_login(request: Request):
    return await post_login(request)

@app.get("/register", response_class=HTMLResponse)
def route_register():
    return get_register_page()

@app.post("/register")
async def route_post_register(request: Request):
    return await post_register(request)

@app.post("/logout")
def route_logout(request: Request):
    return post_logout(request)

# ============================================================================
# ADMIN ROUTES
# ============================================================================


# ============================================================================
# BILLING ROUTES
# ============================================================================

@app.get("/billing", response_class=HTMLResponse)
def route_billing(request: Request):
    user_row = require_active_user_row(request)
    if isinstance(user_row, RedirectResponse):
        return user_row
    return get_billing_page(request)

@app.get("/billing/topup", response_class=HTMLResponse)
def route_topup(request: Request):
    user_row = require_active_user_row(request)
    if isinstance(user_row, RedirectResponse):
        return user_row
    return get_topup_page(request)

@app.post("/billing/topup")
async def route_post_topup(request: Request):
    user_row = require_active_user_row(request)
    if isinstance(user_row, RedirectResponse):
        return user_row
    return await post_topup(request, user_row)

# ============================================================================
# TIMESTAMP TOOL ROUTES
# ============================================================================

@app.get("/tool/timestamp", response_class=HTMLResponse)
def route_timestamp_tool(request: Request):
    user_row = require_active_user_row(request)
    if isinstance(user_row, RedirectResponse):
        return user_row
    return get_timestamp_tool_page(request)

@app.post("/tool/timestamp/process")
async def route_timestamp_process(request: Request):
    user_row = require_active_user_row(request)
    if isinstance(user_row, RedirectResponse):
        return user_row
    return await post_timestamp_tool(request, user_row)

# ============================================================================
# RETROFIT TOOL ROUTES
# ============================================================================

@app.get("/tool/retrofit", response_class=HTMLResponse)
def route_retrofit_tool(request: Request):
    user_row = require_active_user_row(request)
    if isinstance(user_row, RedirectResponse):
        return user_row
    return get_retrofit_tool_page(request)

@app.post("/tool/retrofit/process")
async def route_retrofit_process(request: Request):
    user_row = require_active_user_row(request)
    if isinstance(user_row, RedirectResponse):
        return user_row
    return await post_retrofit_process(request, user_row)

# ====================================================================================
# ATS GENERATOR TOOL ROUTES
# ====================================================================================

@app.get("/tool/ats-generator", response_class=HTMLResponse)
async def route_ats_generator(request: Request):
    user_row = require_active_user_row(request)
    if isinstance(user_row, RedirectResponse):
        return user_row
    return await ats_generator_route(request, user_row)

# ==================================================================================
# ADF CHECKLIST TOOL ROUTES
# ==================================================================================

@app.get("/tool/adf-checklist", response_class=HTMLResponse)
async def route_adf_checklist(request: Request):
    user_row = require_active_user_row(request)
    if isinstance(user_row, RedirectResponse):
        return user_row
    return await adf_checklist_route(request, user_row)

@app.post("/tool/adf-checklist")
async def route_adf_checklist_process(request: Request):
    user_row = require_active_user_row(request)
    if isinstance(user_row, RedirectResponse):
        return user_row
    return await adf_checklist_route(request, user_row)

@app.post("/tool/ats-generator")
async def route_ats_generator_process(request: Request):
    user_row = require_active_user_row(request)
    if isinstance(user_row, RedirectResponse):
        return user_row
    return await ats_generator_route(request, user_row)

# ====================================================================================
# ADF CHECKLIST TOOL ROUTES
# ====================================================================================

@app.get("/tool/adf", response_class=HTMLResponse)
async def route_adf_tool(request: Request):
    user_row = require_active_user_row(request)
    if isinstance(user_row, RedirectResponse):
        return user_row
    return await adf_checklist_route(request, user_row)

@app.post("/tool/adf")
async def route_adf_process(request: Request):
    user_row = require_active_user_row(request)
    if isinstance(user_row, RedirectResponse):
        return user_row
    return await adf_checklist_route(request, user_row)

# ============================================================================
# RUN SERVER
# ============================================================================

# ==================== ADMIN ROUTES ====================

# ==================== ADMIN ROUTES ====================

@app.get("/admin", response_class=HTMLResponse)
async def admin_dashboard(request: Request):
    """Admin dashboard - only accessible to admin users."""
    user_row = require_admin(request)
    if isinstance(user_row, RedirectResponse):
        return user_row
    
    from datetime import datetime, timedelta
    
    # Get current Monday
    today = datetime.now()
    current_monday = today - timedelta(days=today.weekday())
    current_monday_str = current_monday.strftime("%Y-%m-%d")
    
    # Get all users
    users = get_all_users()
    
    # Get recent usage logs (last 50)
    all_logs = get_all_usage_logs()
    all_logs.sort(key=lambda x: x["timestamp"], reverse=True)
    recent_logs = all_logs[:50]
    
    # Add username to logs
    for log in recent_logs:
        user_data = get_user_by_id(log["user_id"])
        log["username"] = user_data["username"] if user_data else "Unknown"
    
    return templates.TemplateResponse("admin_dashboard.html", {
        "request": request,
        "users": users,
        "recent_logs": recent_logs,
        "current_monday": current_monday_str
    })


@app.get("/admin/weekly-report", response_class=HTMLResponse)
async def admin_weekly_report(request: Request, start_date: str = None):
    """Generate weekly report starting from specified Monday."""
    user_row = require_admin(request)
    if isinstance(user_row, RedirectResponse):
        return user_row
    
    from datetime import datetime, timedelta
    
    # Parse start date or use current Monday
    if start_date:
        monday_date = datetime.fromisoformat(start_date)
    else:
        today = datetime.now()
        monday_date = today - timedelta(days=today.weekday())
    
    # Get weekly report
    weekly_report = get_weekly_report(monday_date)
    
    # Get all users
    users = get_all_users()
    
    # Get recent logs
    all_logs = get_all_usage_logs()
    all_logs.sort(key=lambda x: x["timestamp"], reverse=True)
    recent_logs = all_logs[:50]
    
    for log in recent_logs:
        user_data = get_user_by_id(log["user_id"])
        log["username"] = user_data["username"] if user_data else "Unknown"
    
    return templates.TemplateResponse("admin_dashboard.html", {
        "request": request,
        "users": users,
        "recent_logs": recent_logs,
        "weekly_report": weekly_report,
        "current_monday": monday_date.strftime("%Y-%m-%d")
    })


@app.get("/admin/user/{user_id}", response_class=HTMLResponse)
async def admin_edit_user_page(request: Request, user_id: int):
    """Edit user page."""
    user_row = require_admin(request)
    if isinstance(user_row, RedirectResponse):
        return user_row
    
    user = get_user_by_id(user_id)
    if not user:
        return HTMLResponse(content="<h1>User not found</h1>", status_code=404)
    
    return templates.TemplateResponse("admin_user_edit.html", {
        "request": request,
        "user": user
    })


@app.post("/admin/user/{user_id}", response_class=HTMLResponse)
async def admin_edit_user_submit(request: Request, user_id: int):
    """Handle user edit form submission."""
    user_row = require_admin(request)
    if isinstance(user_row, RedirectResponse):
        return user_row
    
    user = get_user_by_id(user_id)
    if not user:
        return HTMLResponse(content="<h1>User not found</h1>", status_code=404)
    
    form_data = await request.form()
    
    # Update max balance
    max_balance = float(form_data.get("max_balance", 100))
    update_user_max_balance(user_id, max_balance)
    
    # Update tool access
    timestamp_access = "timestamp_tool_access" in form_data
    retrofit_access = "retrofit_tool_access" in form_data
    ats_access = "ats_tool_access" in form_data
    adf_access = "adf_tool_access" in form_data
    
    update_user_tool_access(user_id, "timestamp", timestamp_access)
    update_user_tool_access(user_id, "retrofit", retrofit_access)
    update_user_tool_access(user_id, "ats", ats_access)
    update_user_tool_access(user_id, "adf", adf_access)
    
    # Adjust credits if specified
    credit_adjustment = float(form_data.get("credit_adjustment", 0))
    if credit_adjustment != 0:
        new_balance = user["credits"] + credit_adjustment
        # Enforce max balance (unless it's admin)
        if user_id != 1 and new_balance > max_balance:
            new_balance = max_balance
        set_user_credits(user_id, new_balance)
        
        # Log transaction
        description = f"Admin adjustment by {user_row['username']}"
        add_transaction(user_id, credit_adjustment, description)
    
    return RedirectResponse(url="/admin", status_code=303)

if __name__ == "__main__":
    uvicorn.run(app, host="0.0.0.0", port=8000)<|MERGE_RESOLUTION|>--- conflicted
+++ resolved
@@ -9,12 +9,8 @@
 
 # EXACT imports from working deployment
 from auth import require_active_user_row, require_admin, get_login_page, get_register_page, post_login, post_register, post_logout
-from database import (
-    get_user_by_id, set_user_credits, is_admin, 
-    get_all_users, get_weekly_report, get_all_usage_logs,
-    update_user_tool_access, update_user_max_balance, add_transaction
-)
-
+from database import get_user_by_id, get_all_users, update_user_status, set_user_credits, update_user_tool_access
+from admin import get_admin_page
 from billing import get_billing_page, get_topup_page, post_topup
 from timestamp_tool import get_timestamp_tool_page, post_timestamp_tool
 from retrofit_tool import get_retrofit_tool_page, post_retrofit_process
@@ -22,8 +18,6 @@
 from adf_tool import adf_checklist_route
 
 app = FastAPI()
-from fastapi.templating import Jinja2Templates
-templates = Jinja2Templates(directory="templates")
 from fastapi.staticfiles import StaticFiles
 
 app.mount("/static", StaticFiles(directory="static"), name="static")
@@ -421,16 +415,6 @@
                     <span class="new-badge">✨ New</span>
                 </div>
             </a>
-<<<<<<< HEAD
-                <a href="/tool/adf" class="tool-card">
-                <span class="tool-icon">📋</span>
-                <h2 class="tool-title">ADF Table D1 Tool</h2>
-                <p class="tool-description">
-                    Generate ADF Table D1 checklist documents quickly and accurately. Streamline your compliance documentation process for building regulations.
-                </p>
-                <div class="tool-footer">
-                    <span class="tool-price">💰 £10.00 per use</span>
-=======
 
 <a href="/tool/adf-checklist" class="tool-card">
                 <span class="tool-icon">📋</span>
@@ -440,7 +424,6 @@
                 </p>
                 <div class="tool-footer">
                     <span class="tool-price">💰 £5.00 per use</span>
->>>>>>> d16b1627
                     <span class="new-badge">✨ New</span>
                 </div>
             </a>
@@ -479,6 +462,48 @@
 # ADMIN ROUTES
 # ============================================================================
 
+@app.get("/admin", response_class=HTMLResponse)
+def route_admin(request: Request):
+    user_row = require_admin(request)
+    if isinstance(user_row, RedirectResponse):
+        return user_row
+    return get_admin_page(request)
+
+@app.post("/admin/update-user")
+async def update_user(request: Request):
+    user_row = require_admin(request)
+    if isinstance(user_row, RedirectResponse):
+        return user_row
+    
+    try:
+        form = await request.form()
+        user_id = int(form.get("user_id"))
+        action = form.get("action")
+        
+        if action == "toggle_active":
+            users = get_all_users()
+            target_user = next((u for u in users if u["id"] == user_id), None)
+            if target_user:
+                new_status = 0 if target_user.get("is_active", 1) == 1 else 1
+                update_user_status(user_id, new_status)
+        
+        elif action == "set_credits":
+            credits = float(form.get("credits", 0))
+            set_user_credits(user_id, credits)
+        
+        elif action in ["toggle_timestamp", "toggle_retrofit"]:
+            tool_name = "timestamp_tool_access" if "timestamp" in action else "retrofit_tool_access"
+            users = get_all_users()
+            target_user = next((u for u in users if u["id"] == user_id), None)
+            if target_user:
+                current_access = target_user.get(tool_name, 1)
+                new_access = 0 if current_access == 1 else 1
+                update_user_tool_access(user_id, tool_name, new_access)
+        
+        return RedirectResponse("/admin", status_code=303)
+    
+    except Exception as e:
+        return HTMLResponse(f"<h1>Error</h1><p>{str(e)}</p><a href='/admin'>Back</a>")
 
 # ============================================================================
 # BILLING ROUTES
@@ -577,166 +602,9 @@
         return user_row
     return await ats_generator_route(request, user_row)
 
-# ====================================================================================
-# ADF CHECKLIST TOOL ROUTES
-# ====================================================================================
-
-@app.get("/tool/adf", response_class=HTMLResponse)
-async def route_adf_tool(request: Request):
-    user_row = require_active_user_row(request)
-    if isinstance(user_row, RedirectResponse):
-        return user_row
-    return await adf_checklist_route(request, user_row)
-
-@app.post("/tool/adf")
-async def route_adf_process(request: Request):
-    user_row = require_active_user_row(request)
-    if isinstance(user_row, RedirectResponse):
-        return user_row
-    return await adf_checklist_route(request, user_row)
-
 # ============================================================================
 # RUN SERVER
 # ============================================================================
-
-# ==================== ADMIN ROUTES ====================
-
-# ==================== ADMIN ROUTES ====================
-
-@app.get("/admin", response_class=HTMLResponse)
-async def admin_dashboard(request: Request):
-    """Admin dashboard - only accessible to admin users."""
-    user_row = require_admin(request)
-    if isinstance(user_row, RedirectResponse):
-        return user_row
-    
-    from datetime import datetime, timedelta
-    
-    # Get current Monday
-    today = datetime.now()
-    current_monday = today - timedelta(days=today.weekday())
-    current_monday_str = current_monday.strftime("%Y-%m-%d")
-    
-    # Get all users
-    users = get_all_users()
-    
-    # Get recent usage logs (last 50)
-    all_logs = get_all_usage_logs()
-    all_logs.sort(key=lambda x: x["timestamp"], reverse=True)
-    recent_logs = all_logs[:50]
-    
-    # Add username to logs
-    for log in recent_logs:
-        user_data = get_user_by_id(log["user_id"])
-        log["username"] = user_data["username"] if user_data else "Unknown"
-    
-    return templates.TemplateResponse("admin_dashboard.html", {
-        "request": request,
-        "users": users,
-        "recent_logs": recent_logs,
-        "current_monday": current_monday_str
-    })
-
-
-@app.get("/admin/weekly-report", response_class=HTMLResponse)
-async def admin_weekly_report(request: Request, start_date: str = None):
-    """Generate weekly report starting from specified Monday."""
-    user_row = require_admin(request)
-    if isinstance(user_row, RedirectResponse):
-        return user_row
-    
-    from datetime import datetime, timedelta
-    
-    # Parse start date or use current Monday
-    if start_date:
-        monday_date = datetime.fromisoformat(start_date)
-    else:
-        today = datetime.now()
-        monday_date = today - timedelta(days=today.weekday())
-    
-    # Get weekly report
-    weekly_report = get_weekly_report(monday_date)
-    
-    # Get all users
-    users = get_all_users()
-    
-    # Get recent logs
-    all_logs = get_all_usage_logs()
-    all_logs.sort(key=lambda x: x["timestamp"], reverse=True)
-    recent_logs = all_logs[:50]
-    
-    for log in recent_logs:
-        user_data = get_user_by_id(log["user_id"])
-        log["username"] = user_data["username"] if user_data else "Unknown"
-    
-    return templates.TemplateResponse("admin_dashboard.html", {
-        "request": request,
-        "users": users,
-        "recent_logs": recent_logs,
-        "weekly_report": weekly_report,
-        "current_monday": monday_date.strftime("%Y-%m-%d")
-    })
-
-
-@app.get("/admin/user/{user_id}", response_class=HTMLResponse)
-async def admin_edit_user_page(request: Request, user_id: int):
-    """Edit user page."""
-    user_row = require_admin(request)
-    if isinstance(user_row, RedirectResponse):
-        return user_row
-    
-    user = get_user_by_id(user_id)
-    if not user:
-        return HTMLResponse(content="<h1>User not found</h1>", status_code=404)
-    
-    return templates.TemplateResponse("admin_user_edit.html", {
-        "request": request,
-        "user": user
-    })
-
-
-@app.post("/admin/user/{user_id}", response_class=HTMLResponse)
-async def admin_edit_user_submit(request: Request, user_id: int):
-    """Handle user edit form submission."""
-    user_row = require_admin(request)
-    if isinstance(user_row, RedirectResponse):
-        return user_row
-    
-    user = get_user_by_id(user_id)
-    if not user:
-        return HTMLResponse(content="<h1>User not found</h1>", status_code=404)
-    
-    form_data = await request.form()
-    
-    # Update max balance
-    max_balance = float(form_data.get("max_balance", 100))
-    update_user_max_balance(user_id, max_balance)
-    
-    # Update tool access
-    timestamp_access = "timestamp_tool_access" in form_data
-    retrofit_access = "retrofit_tool_access" in form_data
-    ats_access = "ats_tool_access" in form_data
-    adf_access = "adf_tool_access" in form_data
-    
-    update_user_tool_access(user_id, "timestamp", timestamp_access)
-    update_user_tool_access(user_id, "retrofit", retrofit_access)
-    update_user_tool_access(user_id, "ats", ats_access)
-    update_user_tool_access(user_id, "adf", adf_access)
-    
-    # Adjust credits if specified
-    credit_adjustment = float(form_data.get("credit_adjustment", 0))
-    if credit_adjustment != 0:
-        new_balance = user["credits"] + credit_adjustment
-        # Enforce max balance (unless it's admin)
-        if user_id != 1 and new_balance > max_balance:
-            new_balance = max_balance
-        set_user_credits(user_id, new_balance)
-        
-        # Log transaction
-        description = f"Admin adjustment by {user_row['username']}"
-        add_transaction(user_id, credit_adjustment, description)
-    
-    return RedirectResponse(url="/admin", status_code=303)
 
 if __name__ == "__main__":
     uvicorn.run(app, host="0.0.0.0", port=8000)